--- conflicted
+++ resolved
@@ -1,73 +1,40 @@
-<<<<<<< HEAD
--- Health and Testing System Tables
-
-CREATE TABLE IF NOT EXISTS test_defs (
-  id TEXT PRIMARY KEY,
-  name TEXT NOT NULL,
-  description TEXT NOT NULL,
-  category TEXT,
-  severity TEXT,
-  is_active INTEGER NOT NULL DEFAULT 1,
-  error_map TEXT,
-  created_at TEXT NOT NULL DEFAULT (strftime('%Y-%m-%dT%H:%M:%fZ','now'))
-);
-
-CREATE TABLE IF NOT EXISTS test_results (
-  id TEXT PRIMARY KEY,
-  session_uuid TEXT NOT NULL,
-  test_fk TEXT NOT NULL REFERENCES test_defs(id),
-  started_at TEXT NOT NULL,
-  finished_at TEXT,
-  duration_ms INTEGER,
-  status TEXT NOT NULL CHECK (status IN ('pass','fail')),
-  error_code TEXT,
-  raw TEXT,
-  ai_human_readable_error_description TEXT,
-  ai_prompt_to_fix_error TEXT,
-  created_at TEXT NOT NULL DEFAULT (strftime('%Y-%m-%dT%H:%M:%fZ','now'))
-);
-
-CREATE INDEX IF NOT EXISTS idx_results_session ON test_results(session_uuid);
-CREATE INDEX IF NOT EXISTS idx_results_testfk ON test_results(test_fk);
-CREATE INDEX IF NOT EXISTS idx_results_finished ON test_results(finished_at);
-
--- Seed default health tests
-INSERT OR IGNORE INTO test_defs (id, name, description, category, severity) VALUES
-  ('health-db-check', 'Database Connectivity', 'Verify D1 database is accessible and responsive', 'infrastructure', 'critical'),
-  ('health-ai-check', 'Workers AI Availability', 'Verify Workers AI binding is functional', 'infrastructure', 'high'),
-  ('health-do-check', 'Durable Objects Health', 'Verify Durable Objects are accessible', 'infrastructure', 'high'),
-  ('health-api-endpoints', 'API Endpoints Validation', 'Test critical API endpoints respond correctly', 'api', 'medium'),
-  ('health-ws-connection', 'WebSocket Connectivity', 'Verify WebSocket rooms can be created and messaged', 'connectivity', 'medium');
-=======
--- migrations/0001_init.sql
-
-CREATE TABLE IF NOT EXISTS test_defs (
- id TEXT PRIMARY KEY,
- name TEXT NOT NULL,
- description TEXT NOT NULL,
- category TEXT,
- severity TEXT,
- is_active INTEGER NOT NULL DEFAULT 1,
- error_map TEXT, -- JSON string of { code: { meaning, fix } }
- created_at TEXT NOT NULL DEFAULT (strftime('%Y-%m-%dT%H:%M:%fZ','now'))
-);
-
-CREATE TABLE IF NOT EXISTS test_results (
- id TEXT PRIMARY KEY,
- session_uuid TEXT NOT NULL,
- test_fk TEXT NOT NULL REFERENCES test_defs(id),
- started_at TEXT NOT NULL,
- finished_at TEXT,
- duration_ms INTEGER,
- status TEXT NOT NULL CHECK (status IN ('pass','fail')),
- error_code TEXT,
- raw TEXT, -- JSON
- ai_human_readable_error_description TEXT,
- ai_prompt_to_fix_error TEXT,
- created_at TEXT NOT NULL DEFAULT (strftime('%Y-%m-%dT%H:%M:%fZ','now'))
-);
-
-CREATE INDEX IF NOT EXISTS idx_results_session ON test_results(session_uuid);
-CREATE INDEX IF NOT EXISTS idx_results_testfk ON test_results(test_fk);
-CREATE INDEX IF NOT EXISTS idx_results_finished ON test_results(finished_at);
->>>>>>> c0be31d4
+-- Health and Testing System Tables
+-- Unified migration combining health checks, test framework, and task management
+
+CREATE TABLE IF NOT EXISTS test_defs (
+  id TEXT PRIMARY KEY,
+  name TEXT NOT NULL,
+  description TEXT NOT NULL,
+  category TEXT,
+  severity TEXT,
+  is_active INTEGER NOT NULL DEFAULT 1,
+  error_map TEXT, -- JSON string of { code: { meaning, fix } }
+  created_at TEXT NOT NULL DEFAULT (strftime('%Y-%m-%dT%H:%M:%fZ','now'))
+);
+
+CREATE TABLE IF NOT EXISTS test_results (
+  id TEXT PRIMARY KEY,
+  session_uuid TEXT NOT NULL,
+  test_fk TEXT NOT NULL REFERENCES test_defs(id),
+  started_at TEXT NOT NULL,
+  finished_at TEXT,
+  duration_ms INTEGER,
+  status TEXT NOT NULL CHECK (status IN ('pass','fail')),
+  error_code TEXT,
+  raw TEXT, -- JSON
+  ai_human_readable_error_description TEXT,
+  ai_prompt_to_fix_error TEXT,
+  created_at TEXT NOT NULL DEFAULT (strftime('%Y-%m-%dT%H:%M:%fZ','now'))
+);
+
+CREATE INDEX IF NOT EXISTS idx_results_session ON test_results(session_uuid);
+CREATE INDEX IF NOT EXISTS idx_results_testfk ON test_results(test_fk);
+CREATE INDEX IF NOT EXISTS idx_results_finished ON test_results(finished_at);
+
+-- Seed default health tests
+INSERT OR IGNORE INTO test_defs (id, name, description, category, severity) VALUES
+  ('health-db-check', 'Database Connectivity', 'Verify D1 database is accessible and responsive', 'infrastructure', 'critical'),
+  ('health-ai-check', 'Workers AI Availability', 'Verify Workers AI binding is functional', 'infrastructure', 'high'),
+  ('health-do-check', 'Durable Objects Health', 'Verify Durable Objects are accessible', 'infrastructure', 'high'),
+  ('health-api-endpoints', 'API Endpoints Validation', 'Test critical API endpoints respond correctly', 'api', 'medium'),
+  ('health-ws-connection', 'WebSocket Connectivity', 'Verify WebSocket rooms can be created and messaged', 'connectivity', 'medium');